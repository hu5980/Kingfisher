//
//  KingfisherManager.swift
//  Kingfisher
//
//  Created by Wei Wang on 15/4/6.
//
//  Copyright (c) 2015 Wei Wang <onevcat@gmail.com>
//
//  Permission is hereby granted, free of charge, to any person obtaining a copy
//  of this software and associated documentation files (the "Software"), to deal
//  in the Software without restriction, including without limitation the rights
//  to use, copy, modify, merge, publish, distribute, sublicense, and/or sell
//  copies of the Software, and to permit persons to whom the Software is
//  furnished to do so, subject to the following conditions:
//
//  The above copyright notice and this permission notice shall be included in
//  all copies or substantial portions of the Software.
//
//  THE SOFTWARE IS PROVIDED "AS IS", WITHOUT WARRANTY OF ANY KIND, EXPRESS OR
//  IMPLIED, INCLUDING BUT NOT LIMITED TO THE WARRANTIES OF MERCHANTABILITY,
//  FITNESS FOR A PARTICULAR PURPOSE AND NONINFRINGEMENT. IN NO EVENT SHALL THE
//  AUTHORS OR COPYRIGHT HOLDERS BE LIABLE FOR ANY CLAIM, DAMAGES OR OTHER
//  LIABILITY, WHETHER IN AN ACTION OF CONTRACT, TORT OR OTHERWISE, ARISING FROM,
//  OUT OF OR IN CONNECTION WITH THE SOFTWARE OR THE USE OR OTHER DEALINGS IN
//  THE SOFTWARE.

import Foundation

public typealias DownloadProgressBlock = ((receivedSize: Int64, totalSize: Int64) -> ())
public typealias CompletionHandler = ((image: UIImage?, error: NSError?, cacheType: CacheType, imageURL: NSURL?) -> ())

/// RetrieveImageTask represents a task of image retrieving process.
/// It contains an async task of getting image from disk and from network.
public class RetrieveImageTask {
    
    var diskRetrieveTask: RetrieveImageDiskTask?
    var downloadTask: RetrieveImageDownloadTask?
    
    /**
    Cancel current task. If this task does not begin or already done, do nothing.
    */
    public func cancel() {
        if let diskRetrieveTask = diskRetrieveTask {
            dispatch_block_cancel(diskRetrieveTask)
        }
        
        if let downloadTask = downloadTask {
            downloadTask.cancel()
        }
    }
}

/// Error domain of Kingfisher
public let KingfisherErrorDomain = "com.onevcat.Kingfisher.Error"

private let instance = KingfisherManager()

/// Main manager class of Kingfisher. It connects Kingfisher downloader and cache.
/// You can use this class to retrieve an image via a specified URL from web or cache.
public class KingfisherManager {

<<<<<<< HEAD
    /// Options to control some downloader and cache behaviors.
    public typealias Options = (forceRefresh: Bool, lowPriority: Bool, cacheMemoryOnly: Bool, shouldDecode: Bool, queue: dispatch_queue_t!)
    
    /// A preset option tuple with all value set to `false` or default.
    public static var OptionsNone: Options = {
        return (forceRefresh: false, lowPriority: false, cacheMemoryOnly: false, shouldDecode: false, queue: dispatch_get_main_queue())
=======
    /**
    *	Options to control some downloader and cache behaviors.
    */
    public typealias Options = (forceRefresh: Bool, lowPriority: Bool, cacheMemoryOnly: Bool, shouldDecode: Bool, queue: dispatch_queue_t!, scale: CGFloat)
    
    /// A preset option tuple with all value set to `false`.
    public static let OptionsNone: Options = {
        return (forceRefresh: false, lowPriority: false, cacheMemoryOnly: false, shouldDecode: false, queue: dispatch_get_main_queue(), scale: 1.0)
>>>>>>> 5c9d4cc8
    }()
    
    /// The default set of options to be used by the manager to control some downloader and cache behaviors.
    public static var DefaultOptions: Options = OptionsNone
    
    /// Shared manager used by the extensions across Kingfisher.
    public class var sharedManager: KingfisherManager {
        return instance
    }
    
    /// Cache used by this manager
    public var cache: ImageCache
    
    /// Downloader used by this manager
    public var downloader: ImageDownloader
    
    /**
    Default init method
    
    - returns: A Kingfisher manager object with default cache and default downloader.
    */
    public init() {
        cache = ImageCache.defaultCache
        downloader = ImageDownloader.defaultDownloader
    }

    /**
    Get an image with URL as the key.
    If KingfisherOptions.None is used as `options`, Kingfisher will seek the image in memory and disk first.
    If not found, it will download the image at URL and cache it.
    These default behaviors could be adjusted by passing different options. See `KingfisherOptions` for more.
    
    - parameter URL:               The image URL.
    - parameter optionsInfo:       A dictionary could control some behaviors. See `KingfisherOptionsInfo` for more.
    - parameter progressBlock:     Called every time downloaded data changed. This could be used as a progress UI.
    - parameter completionHandler: Called when the whole retriving process finished.
    
    - returns: A `RetrieveImageTask` task object. You can use this object to cancel the task.
    */
    public func retrieveImageWithURL(URL: NSURL,
                             optionsInfo: KingfisherOptionsInfo?,
                           progressBlock: DownloadProgressBlock?,
                       completionHandler: CompletionHandler?) -> RetrieveImageTask
    {
        func parseOptionsInfo(optionsInfo: KingfisherOptionsInfo?) -> (Options, ImageCache, ImageDownloader) {
            let options: Options
            if let optionsInOptionsInfo = optionsInfo?[.Options] as? KingfisherOptions {
<<<<<<< HEAD
                
                
                
                options = (forceRefresh: optionsInOptionsInfo.contains(KingfisherOptions.ForceRefresh),
                    lowPriority: optionsInOptionsInfo.contains(KingfisherOptions.LowPriority),
                    cacheMemoryOnly: optionsInOptionsInfo.contains(KingfisherOptions.CacheMemoryOnly),
                    shouldDecode: optionsInOptionsInfo.contains(KingfisherOptions.BackgroundDecode),
                    queue: dispatch_get_main_queue())
            } else {
                options = KingfisherManager.OptionsNone
=======
                let queue = (optionsInOptionsInfo & .BackgroundCallback) != .None ? dispatch_get_global_queue(DISPATCH_QUEUE_PRIORITY_DEFAULT, 0) : KingfisherManager.DefaultOptions.queue
                let scale = (optionsInOptionsInfo & .ScreenScale) != .None ? UIScreen.mainScreen().scale : KingfisherManager.DefaultOptions.scale
                options = (forceRefresh: (optionsInOptionsInfo & .ForceRefresh) != .None,
                    lowPriority: (optionsInOptionsInfo & .LowPriority) != .None,
                    cacheMemoryOnly: (optionsInOptionsInfo & .CacheMemoryOnly) != .None,
                    shouldDecode: (optionsInOptionsInfo & .BackgroundDecode) != .None,
                    queue: queue,
                    scale: scale)
            } else {
                options = KingfisherManager.DefaultOptions
>>>>>>> 5c9d4cc8
            }
            
            let targetCache = optionsInfo?[.TargetCache] as? ImageCache ?? self.cache
            let downloader = optionsInfo?[.Downloader] as? ImageDownloader ?? self.downloader
            
            return (options, targetCache, downloader)
        }
        
        let task = RetrieveImageTask()
        
        // There is a bug in Swift compiler which prevents to write `let (options, targetCache) = parseOptionsInfo(optionsInfo)`
        // It will cause a compiler error.
        let parsedOptions = parseOptionsInfo(optionsInfo)
        let (options, targetCache, downloader) = (parsedOptions.0, parsedOptions.1, parsedOptions.2)
        
<<<<<<< HEAD
        if options.forceRefresh {
            downloadAndCacheImageWithURL(URL,
                forKey: URL.absoluteString,
                retrieveImageTask: task,
                progressBlock: progressBlock,
                completionHandler: completionHandler,
                options: options,
                targetCache: targetCache,
                downloader: downloader)
        } else {
            let diskTask = targetCache.retrieveImageForKey(URL.absoluteString, options: options, completionHandler: { (image, cacheType) -> () in
                if image != nil {
                    completionHandler?(image: image, error: nil, cacheType:cacheType, imageURL: URL)
                } else {
                    self.downloadAndCacheImageWithURL(URL,
                        forKey: URL.absoluteString,
                        retrieveImageTask: task,
                        progressBlock: progressBlock,
                        completionHandler: completionHandler,
                        options: options,
                        targetCache: targetCache,
                        downloader: downloader)
                }
            })
            task.diskRetrieveTask = diskTask
=======
        if let key = URL.absoluteString {
            if options.forceRefresh {
                downloadAndCacheImageWithURL(URL,
                    forKey: key,
                    retrieveImageTask: task,
                    progressBlock: progressBlock,
                    completionHandler: completionHandler,
                    options: options,
                    targetCache: targetCache,
                    downloader: downloader)
            } else {
                let diskTaskCompletionHandler: CompletionHandler = { (image, error, cacheType, imageURL) -> () in
                    // Break retain cycle created inside diskTask closure below
                    task.diskRetrieveTask = nil
                    completionHandler?(image: image, error: error, cacheType: cacheType, imageURL: imageURL)
                }
                let diskTask = targetCache.retrieveImageForKey(key, options: options, completionHandler: { (image, cacheType) -> () in
                    if image != nil {
                        diskTaskCompletionHandler(image: image, error: nil, cacheType:cacheType, imageURL: URL)
                    } else {
                        self.downloadAndCacheImageWithURL(URL,
                            forKey: key,
                            retrieveImageTask: task,
                            progressBlock: progressBlock,
                            completionHandler: diskTaskCompletionHandler,
                            options: options,
                            targetCache: targetCache,
                            downloader: downloader)
                    }
                })
                task.diskRetrieveTask = diskTask
            }
>>>>>>> 5c9d4cc8
        }
        
        return task
    }
    
    func downloadAndCacheImageWithURL(URL: NSURL,
                               forKey key: String,
                        retrieveImageTask: RetrieveImageTask,
                            progressBlock: DownloadProgressBlock?,
                        completionHandler: CompletionHandler?,
                                  options: Options,
                              targetCache: ImageCache,
                               downloader: ImageDownloader)
    {
        downloader.downloadImageWithURL(URL, retrieveImageTask: retrieveImageTask, options: options, progressBlock: { (receivedSize, totalSize) -> () in
            progressBlock?(receivedSize: receivedSize, totalSize: totalSize)
        }) { (image, error, imageURL) -> () in

            if let error = error where error.code == KingfisherError.NotModified.rawValue {
                // Not modified. Try to find the image from cache. 
                // (The image should be in cache. It should be guaranteed by the framework users.)
                targetCache.retrieveImageForKey(key, options: options, completionHandler: { (cacheImage, cacheType) -> () in
                    completionHandler?(image: cacheImage, error: nil, cacheType: cacheType, imageURL: URL)

                })
                return
            }
            
            if let image = image {
                targetCache.storeImage(image, forKey: key, toDisk: !options.cacheMemoryOnly, completionHandler: nil)
            }
            
            completionHandler?(image: image, error: error, cacheType: .None, imageURL: URL)
        }
    }
}

// MARK: - Deprecated
public extension KingfisherManager {
    @available(*, deprecated=1.2, message="Use -retrieveImageWithURL:optionsInfo:progressBlock:completionHandler: instead.")
    public func retrieveImageWithURL(URL: NSURL,
                                 options: KingfisherOptions,
                           progressBlock: DownloadProgressBlock?,
                       completionHandler: CompletionHandler?) -> RetrieveImageTask
    {
        return retrieveImageWithURL(URL, optionsInfo: [.Options : options], progressBlock: progressBlock, completionHandler: completionHandler)
    }
}<|MERGE_RESOLUTION|>--- conflicted
+++ resolved
@@ -59,23 +59,12 @@
 /// You can use this class to retrieve an image via a specified URL from web or cache.
 public class KingfisherManager {
 
-<<<<<<< HEAD
     /// Options to control some downloader and cache behaviors.
-    public typealias Options = (forceRefresh: Bool, lowPriority: Bool, cacheMemoryOnly: Bool, shouldDecode: Bool, queue: dispatch_queue_t!)
-    
-    /// A preset option tuple with all value set to `false` or default.
-    public static var OptionsNone: Options = {
-        return (forceRefresh: false, lowPriority: false, cacheMemoryOnly: false, shouldDecode: false, queue: dispatch_get_main_queue())
-=======
-    /**
-    *	Options to control some downloader and cache behaviors.
-    */
     public typealias Options = (forceRefresh: Bool, lowPriority: Bool, cacheMemoryOnly: Bool, shouldDecode: Bool, queue: dispatch_queue_t!, scale: CGFloat)
     
     /// A preset option tuple with all value set to `false`.
     public static let OptionsNone: Options = {
         return (forceRefresh: false, lowPriority: false, cacheMemoryOnly: false, shouldDecode: false, queue: dispatch_get_main_queue(), scale: 1.0)
->>>>>>> 5c9d4cc8
     }()
     
     /// The default set of options to be used by the manager to control some downloader and cache behaviors.
@@ -123,29 +112,16 @@
         func parseOptionsInfo(optionsInfo: KingfisherOptionsInfo?) -> (Options, ImageCache, ImageDownloader) {
             let options: Options
             if let optionsInOptionsInfo = optionsInfo?[.Options] as? KingfisherOptions {
-<<<<<<< HEAD
-                
-                
-                
+                let queue = optionsInOptionsInfo.contains(KingfisherOptions.BackgroundCallback) ? dispatch_get_global_queue(DISPATCH_QUEUE_PRIORITY_DEFAULT, 0) : KingfisherManager.DefaultOptions.queue
+                let scale = optionsInOptionsInfo.contains(KingfisherOptions.ScreenScale) ? UIScreen.mainScreen().scale : KingfisherManager.DefaultOptions.scale
                 options = (forceRefresh: optionsInOptionsInfo.contains(KingfisherOptions.ForceRefresh),
                     lowPriority: optionsInOptionsInfo.contains(KingfisherOptions.LowPriority),
                     cacheMemoryOnly: optionsInOptionsInfo.contains(KingfisherOptions.CacheMemoryOnly),
                     shouldDecode: optionsInOptionsInfo.contains(KingfisherOptions.BackgroundDecode),
-                    queue: dispatch_get_main_queue())
-            } else {
-                options = KingfisherManager.OptionsNone
-=======
-                let queue = (optionsInOptionsInfo & .BackgroundCallback) != .None ? dispatch_get_global_queue(DISPATCH_QUEUE_PRIORITY_DEFAULT, 0) : KingfisherManager.DefaultOptions.queue
-                let scale = (optionsInOptionsInfo & .ScreenScale) != .None ? UIScreen.mainScreen().scale : KingfisherManager.DefaultOptions.scale
-                options = (forceRefresh: (optionsInOptionsInfo & .ForceRefresh) != .None,
-                    lowPriority: (optionsInOptionsInfo & .LowPriority) != .None,
-                    cacheMemoryOnly: (optionsInOptionsInfo & .CacheMemoryOnly) != .None,
-                    shouldDecode: (optionsInOptionsInfo & .BackgroundDecode) != .None,
-                    queue: queue,
-                    scale: scale)
+                    queue: queue, scale: scale)
+
             } else {
                 options = KingfisherManager.DefaultOptions
->>>>>>> 5c9d4cc8
             }
             
             let targetCache = optionsInfo?[.TargetCache] as? ImageCache ?? self.cache
@@ -161,7 +137,6 @@
         let parsedOptions = parseOptionsInfo(optionsInfo)
         let (options, targetCache, downloader) = (parsedOptions.0, parsedOptions.1, parsedOptions.2)
         
-<<<<<<< HEAD
         if options.forceRefresh {
             downloadAndCacheImageWithURL(URL,
                 forKey: URL.absoluteString,
@@ -172,55 +147,26 @@
                 targetCache: targetCache,
                 downloader: downloader)
         } else {
+            let diskTaskCompletionHandler: CompletionHandler = { (image, error, cacheType, imageURL) -> () in
+                // Break retain cycle created inside diskTask closure below
+                task.diskRetrieveTask = nil
+                completionHandler?(image: image, error: error, cacheType: cacheType, imageURL: imageURL)
+            }
             let diskTask = targetCache.retrieveImageForKey(URL.absoluteString, options: options, completionHandler: { (image, cacheType) -> () in
                 if image != nil {
-                    completionHandler?(image: image, error: nil, cacheType:cacheType, imageURL: URL)
+                    diskTaskCompletionHandler(image: image, error: nil, cacheType:cacheType, imageURL: URL)
                 } else {
                     self.downloadAndCacheImageWithURL(URL,
                         forKey: URL.absoluteString,
                         retrieveImageTask: task,
                         progressBlock: progressBlock,
-                        completionHandler: completionHandler,
+                        completionHandler: diskTaskCompletionHandler,
                         options: options,
                         targetCache: targetCache,
                         downloader: downloader)
                 }
             })
             task.diskRetrieveTask = diskTask
-=======
-        if let key = URL.absoluteString {
-            if options.forceRefresh {
-                downloadAndCacheImageWithURL(URL,
-                    forKey: key,
-                    retrieveImageTask: task,
-                    progressBlock: progressBlock,
-                    completionHandler: completionHandler,
-                    options: options,
-                    targetCache: targetCache,
-                    downloader: downloader)
-            } else {
-                let diskTaskCompletionHandler: CompletionHandler = { (image, error, cacheType, imageURL) -> () in
-                    // Break retain cycle created inside diskTask closure below
-                    task.diskRetrieveTask = nil
-                    completionHandler?(image: image, error: error, cacheType: cacheType, imageURL: imageURL)
-                }
-                let diskTask = targetCache.retrieveImageForKey(key, options: options, completionHandler: { (image, cacheType) -> () in
-                    if image != nil {
-                        diskTaskCompletionHandler(image: image, error: nil, cacheType:cacheType, imageURL: URL)
-                    } else {
-                        self.downloadAndCacheImageWithURL(URL,
-                            forKey: key,
-                            retrieveImageTask: task,
-                            progressBlock: progressBlock,
-                            completionHandler: diskTaskCompletionHandler,
-                            options: options,
-                            targetCache: targetCache,
-                            downloader: downloader)
-                    }
-                })
-                task.diskRetrieveTask = diskTask
-            }
->>>>>>> 5c9d4cc8
         }
         
         return task
