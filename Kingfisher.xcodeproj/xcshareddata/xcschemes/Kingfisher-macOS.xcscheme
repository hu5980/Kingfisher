<?xml version="1.0" encoding="UTF-8"?>
<Scheme
   LastUpgradeVersion = "0900"
   version = "1.3">
   <BuildAction
      parallelizeBuildables = "YES"
      buildImplicitDependencies = "YES">
      <BuildActionEntries>
         <BuildActionEntry
            buildForTesting = "YES"
            buildForRunning = "YES"
            buildForProfiling = "YES"
            buildForArchiving = "YES"
            buildForAnalyzing = "YES">
            <BuildableReference
               BuildableIdentifier = "primary"
               BlueprintIdentifier = "4B2944471C3D01B20088C3E7"
               BuildableName = "Kingfisher.framework"
               BlueprintName = "Kingfisher-macOS"
               ReferencedContainer = "container:Kingfisher.xcodeproj">
            </BuildableReference>
         </BuildActionEntry>
      </BuildActionEntries>
   </BuildAction>
   <TestAction
      buildConfiguration = "Debug"
      selectedDebuggerIdentifier = "Xcode.DebuggerFoundation.Debugger.LLDB"
      selectedLauncherIdentifier = "Xcode.DebuggerFoundation.Launcher.LLDB"
<<<<<<< HEAD
      shouldUseLaunchSchemeArgsEnv = "YES">
=======
      shouldUseLaunchSchemeArgsEnv = "YES"
      codeCoverageEnabled = "NO">
>>>>>>> 8376c823
      <Testables>
         <TestableReference
            skipped = "NO">
            <BuildableReference
               BuildableIdentifier = "primary"
               BlueprintIdentifier = "D10EC2301C3D632300A4211C"
               BuildableName = "KingfisherTests-macOS.xctest"
               BlueprintName = "KingfisherTests-macOS"
               ReferencedContainer = "container:Kingfisher.xcodeproj">
            </BuildableReference>
         </TestableReference>
      </Testables>
      <MacroExpansion>
         <BuildableReference
            BuildableIdentifier = "primary"
            BlueprintIdentifier = "4B2944471C3D01B20088C3E7"
            BuildableName = "Kingfisher.framework"
            BlueprintName = "Kingfisher-macOS"
            ReferencedContainer = "container:Kingfisher.xcodeproj">
         </BuildableReference>
      </MacroExpansion>
      <AdditionalOptions>
      </AdditionalOptions>
   </TestAction>
   <LaunchAction
      buildConfiguration = "Debug"
      selectedDebuggerIdentifier = "Xcode.DebuggerFoundation.Debugger.LLDB"
      selectedLauncherIdentifier = "Xcode.DebuggerFoundation.Launcher.LLDB"
      launchStyle = "0"
      useCustomWorkingDirectory = "NO"
      ignoresPersistentStateOnLaunch = "NO"
      debugDocumentVersioning = "YES"
      debugServiceExtension = "internal"
      allowLocationSimulation = "YES">
      <MacroExpansion>
         <BuildableReference
            BuildableIdentifier = "primary"
            BlueprintIdentifier = "4B2944471C3D01B20088C3E7"
            BuildableName = "Kingfisher.framework"
            BlueprintName = "Kingfisher-macOS"
            ReferencedContainer = "container:Kingfisher.xcodeproj">
         </BuildableReference>
      </MacroExpansion>
      <AdditionalOptions>
      </AdditionalOptions>
   </LaunchAction>
   <ProfileAction
      buildConfiguration = "Release"
      shouldUseLaunchSchemeArgsEnv = "YES"
      savedToolIdentifier = ""
      useCustomWorkingDirectory = "NO"
      debugDocumentVersioning = "YES">
      <MacroExpansion>
         <BuildableReference
            BuildableIdentifier = "primary"
            BlueprintIdentifier = "4B2944471C3D01B20088C3E7"
            BuildableName = "Kingfisher.framework"
            BlueprintName = "Kingfisher-macOS"
            ReferencedContainer = "container:Kingfisher.xcodeproj">
         </BuildableReference>
      </MacroExpansion>
   </ProfileAction>
   <AnalyzeAction
      buildConfiguration = "Debug">
   </AnalyzeAction>
   <ArchiveAction
      buildConfiguration = "Release"
      revealArchiveInOrganizer = "YES">
   </ArchiveAction>
</Scheme><|MERGE_RESOLUTION|>--- conflicted
+++ resolved
@@ -26,12 +26,8 @@
       buildConfiguration = "Debug"
       selectedDebuggerIdentifier = "Xcode.DebuggerFoundation.Debugger.LLDB"
       selectedLauncherIdentifier = "Xcode.DebuggerFoundation.Launcher.LLDB"
-<<<<<<< HEAD
       shouldUseLaunchSchemeArgsEnv = "YES">
-=======
-      shouldUseLaunchSchemeArgsEnv = "YES"
       codeCoverageEnabled = "NO">
->>>>>>> 8376c823
       <Testables>
          <TestableReference
             skipped = "NO">
