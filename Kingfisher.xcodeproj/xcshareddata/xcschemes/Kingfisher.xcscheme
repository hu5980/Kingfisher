--- conflicted
+++ resolved
@@ -33,11 +33,7 @@
             BuildableIdentifier = "primary"
             BlueprintIdentifier = "D1ED2D341AD2D09F00CFC3EB"
             BuildableName = "Kingfisher.framework"
-<<<<<<< HEAD
-            BlueprintName = "Kingfisher-iOS"
-=======
             BlueprintName = "Kingfisher"
->>>>>>> 59770a15
             ReferencedContainer = "container:Kingfisher.xcodeproj">
          </BuildableReference>
       </MacroExpansion>
