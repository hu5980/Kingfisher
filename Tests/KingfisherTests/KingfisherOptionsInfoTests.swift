//
//  KingfisherOptionsInfoTests.swift
//  Kingfisher
//
//  Created by Wei Wang on 16/1/4.
//
//  Copyright (c) 2016 Wei Wang <onevcat@gmail.com>
//
//  Permission is hereby granted, free of charge, to any person obtaining a copy
//  of this software and associated documentation files (the "Software"), to deal
//  in the Software without restriction, including without limitation the rights
//  to use, copy, modify, merge, publish, distribute, sublicense, and/or sell
//  copies of the Software, and to permit persons to whom the Software is
//  furnished to do so, subject to the following conditions:
//
//  The above copyright notice and this permission notice shall be included in
//  all copies or substantial portions of the Software.
//
//  THE SOFTWARE IS PROVIDED "AS IS", WITHOUT WARRANTY OF ANY KIND, EXPRESS OR
//  IMPLIED, INCLUDING BUT NOT LIMITED TO THE WARRANTIES OF MERCHANTABILITY,
//  FITNESS FOR A PARTICULAR PURPOSE AND NONINFRINGEMENT. IN NO EVENT SHALL THE
//  AUTHORS OR COPYRIGHT HOLDERS BE LIABLE FOR ANY CLAIM, DAMAGES OR OTHER
//  LIABILITY, WHETHER IN AN ACTION OF CONTRACT, TORT OR OTHERWISE, ARISING FROM,
//  OUT OF OR IN CONNECTION WITH THE SOFTWARE OR THE USE OR OTHER DEALINGS IN
//  THE SOFTWARE.


import XCTest
@testable import Kingfisher

class KingfisherOptionsInfoTests: XCTestCase {
    
    override func setUp() {
        super.setUp()
        // Put setup code here. This method is called before the invocation of each test method in the class.
    }
    
    override func tearDown() {
        // Put teardown code here. This method is called after the invocation of each test method in the class.
        super.tearDown()
    }
    
    func testEmptyOptionsShouldParseCorrectly() {
        let options = KingfisherEmptyOptionsInfo
        XCTAssertNil(options.targetCache)
        XCTAssertNil(options.downloader)

#if !os(OSX)
        switch options.transition {
        case .none: break
        default: XCTFail("The transition for empty option should be .None. But \(options.transition)")
        }
#endif
        
        XCTAssertEqual(options.downloadPriority, URLSessionTask.defaultPriority)
        XCTAssertFalse(options.forceRefresh)
        XCTAssertFalse(options.cacheMemoryOnly)
        XCTAssertFalse(options.backgroundDecode)
        XCTAssertEqual(options.callbackDispatchQueue.label, DispatchQueue.main.label)
        XCTAssertEqual(options.scaleFactor, 1.0)
    }
    

    func testSetOptionsShouldParseCorrectly() {
        let cache = ImageCache(name: "com.onevcat.Kingfisher.KingfisherOptionsInfoTests")
        let downloader = ImageDownloader(name: "com.onevcat.Kingfisher.KingfisherOptionsInfoTests")
        
#if os(OSX)
        let transition = ImageTransition.none
#else
        let transition = ImageTransition.fade(0.5)
#endif
            
        let queue = DispatchQueue.global(qos: .default)
        
        let options: KingfisherOptionsInfo = [
<<<<<<< HEAD
            .targetCache(cache),
            .downloader(downloader),
            .transition(transition),
            .downloadPriority(0.8),
            .forceRefresh,
            .cacheMemoryOnly,
            .backgroundDecode,
            .callbackDispatchQueue(queue),
            .scaleFactor(2.0) as KingfisherOptionsInfoItem // Workaround for a bug in Swift 3 beta 2 which fails to infer the type.
=======
            .TargetCache(cache),
            .Downloader(downloader),
            .Transition(transition),
            .DownloadPriority(0.8),
            .ForceRefresh,
            .CacheMemoryOnly,
            .OnlyFromCache,
            .BackgroundDecode,
            .CallbackDispatchQueue(queue),
            .ScaleFactor(2.0)
>>>>>>> b4c918db
        ]
        
        XCTAssertTrue(options.targetCache === cache)
        XCTAssertTrue(options.downloader === downloader)

#if !os(OSX)
        switch options.transition {
        case .fade(let duration): XCTAssertEqual(duration, 0.5)
        default: XCTFail()
        }
#endif
        
        XCTAssertEqual(options.downloadPriority, 0.8)
        XCTAssertTrue(options.forceRefresh)
        XCTAssertTrue(options.cacheMemoryOnly)
        XCTAssertTrue(options.onlyFromCache)
        XCTAssertTrue(options.backgroundDecode)
        
        XCTAssertEqual(options.callbackDispatchQueue.label, queue.label)
        XCTAssertEqual(options.scaleFactor, 2.0)
        
    }
    
}<|MERGE_RESOLUTION|>--- conflicted
+++ resolved
@@ -74,28 +74,16 @@
         let queue = DispatchQueue.global(qos: .default)
         
         let options: KingfisherOptionsInfo = [
-<<<<<<< HEAD
             .targetCache(cache),
             .downloader(downloader),
             .transition(transition),
             .downloadPriority(0.8),
             .forceRefresh,
             .cacheMemoryOnly,
+            .onlyFromCache,
             .backgroundDecode,
             .callbackDispatchQueue(queue),
-            .scaleFactor(2.0) as KingfisherOptionsInfoItem // Workaround for a bug in Swift 3 beta 2 which fails to infer the type.
-=======
-            .TargetCache(cache),
-            .Downloader(downloader),
-            .Transition(transition),
-            .DownloadPriority(0.8),
-            .ForceRefresh,
-            .CacheMemoryOnly,
-            .OnlyFromCache,
-            .BackgroundDecode,
-            .CallbackDispatchQueue(queue),
-            .ScaleFactor(2.0)
->>>>>>> b4c918db
+            KingfisherOptionsInfoItem.scaleFactor(2.0)
         ]
         
         XCTAssertTrue(options.targetCache === cache)
