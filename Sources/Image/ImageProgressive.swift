//
//  ImageProgressive.swift
//  Kingfisher
//
//  Created by lixiang on 2019/5/10.
//
//  Copyright (c) 2019 Wei Wang <onevcat@gmail.com>
//
//  Permission is hereby granted, free of charge, to any person obtaining a copy
//  of this software and associated documentation files (the "Software"), to deal
//  in the Software without restriction, including without limitation the rights
//  to use, copy, modify, merge, publish, distribute, sublicense, and/or sell
//  copies of the Software, and to permit persons to whom the Software is
//  furnished to do so, subject to the following conditions:
//
//  The above copyright notice and this permission notice shall be included in
//  all copies or substantial portions of the Software.
//
//  THE SOFTWARE IS PROVIDED "AS IS", WITHOUT WARRANTY OF ANY KIND, EXPRESS OR
//  IMPLIED, INCLUDING BUT NOT LIMITED TO THE WARRANTIES OF MERCHANTABILITY,
//  FITNESS FOR A PARTICULAR PURPOSE AND NONINFRINGEMENT. IN NO EVENT SHALL THE
//  AUTHORS OR COPYRIGHT HOLDERS BE LIABLE FOR ANY CLAIM, DAMAGES OR OTHER
//  LIABILITY, WHETHER IN AN ACTION OF CONTRACT, TORT OR OTHERWISE, ARISING FROM,
//  OUT OF OR IN CONNECTION WITH THE SOFTWARE OR THE USE OR OTHER DEALINGS IN
//  THE SOFTWARE.

import Foundation
import CoreGraphics

private let sharedProcessingQueue: CallbackQueue =
    .dispatch(DispatchQueue(label: "com.onevcat.Kingfisher.ImageDownloader.Process"))

public struct ImageProgressive {
    
    /// A default `ImageProgressive` could be used across.
    public static let `default` = ImageProgressive(
        isBlur: true,
        isWait: false,
        isFastestScan: true,
        scanInterval: 0
    )
    
    /// Whether to enable blur effect processing
    let isBlur: Bool
    /// Whether to wait for the scan to complete
    let isWait: Bool
    /// Whether to enable the fastest scan
    let isFastestScan: Bool
    /// Minimum time interval for each scan
    let scanInterval: TimeInterval
    
    public init(isBlur: Bool,
                isWait: Bool,
                isFastestScan: Bool,
                scanInterval: TimeInterval) {
        self.isBlur = isBlur
        self.isWait = isWait
        self.isFastestScan = isFastestScan
        self.scanInterval = scanInterval
    }
}

protocol ImageSettable: AnyObject {
    var image: Image? { get set }
}

final class ImageProgressiveProvider: DataReceivingSideEffect {

    weak var imageSettable: ImageSettable?

    func onDataReceived(_ session: URLSession, task: SessionDataTask, data: Data) {
        update(data: task.mutableData, with: task.callbacks)
    }

    var onShouldApply: () -> Bool = { return true }

    private let options: KingfisherParsedOptionsInfo
    private let refreshClosure: (Image) -> Void
    private let isContinueClosure: () -> Bool
    private let isWait: Bool
    
    private let decoder: ImageProgressiveDecoder
    private let queue = ImageProgressiveSerialQueue(.main)
    
    private var isFinished = false
    
    init?(_ options: KingfisherParsedOptionsInfo,
        isContinue: @escaping () -> Bool,
        refreshImage: @escaping (Image) -> Void) {
        guard options.progressiveJPEG != nil else { return nil }
        
        self.options = options
        self.refreshClosure = refreshImage
        self.isContinueClosure = isContinue
        self.decoder = ImageProgressiveDecoder(options)
        self.isWait = options.progressiveJPEG?.isWait ?? false
    }
    
    func update(data: Data, with callbacks: [SessionDataTask.TaskCallback]) {
        guard let option = options.progressiveJPEG else { return }
        
        let interval = option.scanInterval
        let isFastest = option.isFastestScan
        
        func add(decode data: Data) {
            queue.add(minimum: interval) { completion in
                guard self.isContinueClosure() else {
                    completion()
                    return
                }
                self.decoder.decode(data, with: callbacks) { image in
                    defer { completion() }
<<<<<<< HEAD
                    // guard self.isContinueClosure() else { return }
                    // guard self.isWait || !self.isFinishedClosure() else { return }
=======
                    guard self.isContinueClosure() else { return }
                    guard self.isWait || !self.isFinished else { return }
>>>>>>> 06eea4ac
                    guard let image = image else { return }
                    self.imageSettable?.image = image
                }
            }
        }
        
        if isFastest {
            guard let data = decoder.scanning(data) else { return }
            add(decode: data)
        } else {
            let allData: [Data] = decoder.scanning(data)
            for data in allData {
                add(decode: data)
            }
        }
    }
    
    func finished(_ closure: @escaping () -> Void) {
        
        isFinished = true
        
        if queue.count > 0, isWait {
            queue.notify {
                guard self.isContinueClosure() else { return }
                closure()
            }
            
        } else {
            queue.clean()
            closure()
        }
    }
}

private final class ImageProgressiveDecoder {
    
    private let options: KingfisherParsedOptionsInfo
    private(set) var scannedCount = 0
    private var scannedIndex = -1
    
    init(_ options: KingfisherParsedOptionsInfo) {
        self.options = options
    }
    
    func scanning(_ data: Data) -> [Data] {
        guard data.kf.contains(jpeg: .SOF2) else {
            return []
        }
        guard scannedIndex + 1 < data.count else {
            return []
        }
        
        var datas: [Data] = []
        var index = scannedIndex + 1
        var count = scannedCount
        
        while index < data.count - 1 {
            scannedIndex = index
            // 0xFF, 0xDA - Start Of Scan
            let SOS = ImageFormat.JPEGMarker.SOS.bytes
            if data[index] == SOS[0], data[index + 1] == SOS[1] {
                if count > 0 {
                    datas.append(data[0 ..< index])
                }
                count += 1
            }
            index += 1
        }
        
        // Found more scans this the previous time
        guard count > scannedCount else { return [] }
        scannedCount = count
        
        // `> 1` checks that we've received a first scan (SOS) and then received
        // and also received a second scan (SOS). This way we know that we have
        // at least one full scan available.
        guard count > 1 else { return [] }
        return datas
    }
    
    func scanning(_ data: Data) -> Data? {
        guard data.kf.contains(jpeg: .SOF2) else {
            return nil
        }
        guard scannedIndex + 1 < data.count else {
            return nil
        }
        
        var index = scannedIndex + 1
        var count = scannedCount
        var lastSOSIndex = 0
        
        while index < data.count - 1 {
            scannedIndex = index
            // 0xFF, 0xDA - Start Of Scan
            let SOS = ImageFormat.JPEGMarker.SOS.bytes
            if data[index] == SOS[0], data[index + 1] == SOS[1] {
                lastSOSIndex = index
                count += 1
            }
            index += 1
        }
        
        // Found more scans this the previous time
        guard count > scannedCount else { return nil }
        scannedCount = count
        
        // `> 1` checks that we've received a first scan (SOS) and then received
        // and also received a second scan (SOS). This way we know that we have
        // at least one full scan available.
        guard count > 1 && lastSOSIndex > 0 else { return nil }
        return data[0 ..< lastSOSIndex]
    }
    
    func decode(_ data: Data,
                with callbacks: [SessionDataTask.TaskCallback],
                completion: @escaping (Image?) -> Void) {
        guard data.kf.contains(jpeg: .SOF2) else {
            CallbackQueue.mainCurrentOrAsync.execute { completion(nil) }
            return
        }
        
        func processing(_ data: Data) {
            let processor = ImageDataProcessor(
                data: data,
                callbacks: callbacks,
                processingQueue: options.processingQueue
            )
            processor.onImageProcessed.delegate(on: self) { (self, result) in
                guard let image = try? result.0.get() else {
                    CallbackQueue.mainCurrentOrAsync.execute { completion(nil) }
                    return
                }
                
                CallbackQueue.mainCurrentOrAsync.execute { completion(image) }
            }
            processor.process()
        }
        
        // Blur partial images.
        let count = scannedCount
        let isBlur = options.progressiveJPEG?.isBlur ?? false
        
        if isBlur, count < 6 {
            let queue = options.processingQueue ?? sharedProcessingQueue
            let creating = options.imageCreatingOptions
            queue.execute {
                // Progressively reduce blur as we load more scans.
                let image = KingfisherWrapper<Image>.image(
                    data: data,
                    options: creating
                )
                let radius = max(2, 14 - count * 4)
                let temp = image?.kf.blurred(withRadius: CGFloat(radius))
                processing(temp?.kf.data(format: .JPEG) ?? data)
            }
            
        } else {
            processing(data)
        }
    }
}

private final class ImageProgressiveSerialQueue {
    typealias ClosureCallback = ((@escaping () -> Void)) -> Void
    
    private let queue: DispatchQueue
    private var items: [DispatchWorkItem] = []
    private var notify: (() -> Void)?
    private var lastTime: TimeInterval?
    var count: Int { return items.count }
    
    init(_ queue: DispatchQueue) {
        self.queue = queue
    }
    
    func add(minimum interval: TimeInterval, closure: @escaping ClosureCallback) {
        let completion = {
            self.queue.async {
                guard !self.items.isEmpty else { return }
                
                self.items.removeFirst()
                
                if let next = self.items.first {
                    self.queue.asyncAfter(
                        deadline: .now() + interval,
                        execute: next
                    )
                    
                } else {
                    self.lastTime = Date().timeIntervalSince1970
                    self.notify?()
                    self.notify = nil
                }
            }
        }
        let item = DispatchWorkItem {
            closure(completion)
        }
        if items.isEmpty {
            let difference = Date().timeIntervalSince1970 - (lastTime ?? 0)
            let delay = difference < interval ? interval - difference : 0
            queue.asyncAfter(deadline: .now() + delay, execute: item)
        }
        items.append(item)
    }
    
    func notify(_ closure: @escaping () -> Void) {
        self.notify = closure
    }
    
    func clean() {
        items.forEach { $0.cancel() }
        items.removeAll()
    }
}<|MERGE_RESOLUTION|>--- conflicted
+++ resolved
@@ -110,13 +110,8 @@
                 }
                 self.decoder.decode(data, with: callbacks) { image in
                     defer { completion() }
-<<<<<<< HEAD
                     // guard self.isContinueClosure() else { return }
                     // guard self.isWait || !self.isFinishedClosure() else { return }
-=======
-                    guard self.isContinueClosure() else { return }
-                    guard self.isWait || !self.isFinished else { return }
->>>>>>> 06eea4ac
                     guard let image = image else { return }
                     self.imageSettable?.image = image
                 }
